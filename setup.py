--- conflicted
+++ resolved
@@ -27,11 +27,7 @@
 
     license="LGPLv3",
     name="revpipyload",
-<<<<<<< HEAD
-    version="0.4.3",
-=======
     version="0.5.0",
->>>>>>> f881e08c
 
     scripts=["data/revpipyload"],
 
