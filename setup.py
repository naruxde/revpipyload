--- conflicted
+++ resolved
@@ -27,11 +27,7 @@
 
     license="LGPLv3",
     name="revpipyload",
-<<<<<<< HEAD
-    version="0.2.11",
-=======
     version="0.3.0",
->>>>>>> d98854db
 
     scripts=["data/revpipyload"],
 
