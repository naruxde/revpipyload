#!/usr/bin/python3
# -*- coding: utf-8 -*-
#
# RevPiPyLoad
# Version: see global var pyloadversion
#
# Webpage: https://revpimodio.org/revpipyplc/
# (c) Sven Sager, License: LGPLv3
#
"""Revolution Pi Python PLC Loader.

Stellt das RevPiPyLoad Programm bereit. Dieses Programm lauft als Daemon auf
dem Revolution Pi. Es stellt Funktionen bereit, die es ermoeglichen ein Python
Programm zu starten und fuehrt dessen Ausgaben in eine Logdatei. Die Logdaten
koennen am Pi selber oder ueber eine XML-RPC Schnittstelle ausgelesen werden.

Dieser Daemon prueft ob das Python Programm noch lauft und kann es im Fall
eines Absturzes neu starten.

Ueber diesen Daemon kann die gesamte piCtory Konfiguration exportiert oder
importiert, ein Dump vom Prozessabbild gezogen und das eigene Python
Programm hochgeladen werden.

Es kann von dem Python Programm auch eine Archivdatei herunterladen werden,
welche optional auch die piCtory Konfiguraiton beinhaltet. Damit kann man sehr
schnell auf einem Revolution Pi das Programm inkl. piCtory Konfiguration
austauschen.

Die Zugriffsmoeglichkeiten koennen ueber einen Konfigurationsparameter
begrenzt werden!

"""
import gzip
import logsystem
import picontrolserver
import plcsystem
import proginit
import os
import signal
import tarfile
import zipfile
from concurrent import futures
from configparser import ConfigParser
from json import loads as jloads
from re import match as rematch
from shutil import rmtree
from tempfile import mkstemp
from threading import Event
from time import asctime
from xmlrpc.client import Binary
from xmlrpc.server import SimpleXMLRPCServer

<<<<<<< HEAD
pyloadversion = "0.5.2"
re_ipacl = "(([\\d\\*]{1,3}\\.){3}[\\d\\*]{1,3},[0-1] ?)*"


def _ipmatch(ipaddress, dict_acl):
    """Prueft IP gegen ACL List und gibt ACL aus.

    @param ipaddress zum pruefen
    @param dict_acl ACL Dict gegen die IP zu pruefen ist
    @return int() ACL Wert oder -1 wenn nicht gefunden

    """
    for aclip in sorted(dict_acl, reverse=True):
        regex = aclip.replace(".", "\\.").replace("*", "\\d{1,3}")
        if refullmatch(regex, ipaddress):
            return dict_acl[aclip]
    return -1


def refullmatch(regex, string):
    """re.fullmatch wegen alter python version aus wheezy nachgebaut.

    @param regex RegEx Statement
    @param string Zeichenfolge gegen die getestet wird
    @return True, wenn komplett passt sonst False

    """
    m = rematch(regex, string)
    return m is not None and m.end() == len(string)
=======
pyloadversion = "0.4.6"
>>>>>>> c019f479


class RevPiPyLoad():

    """Hauptklasse, die alle Funktionen zur Verfuegung stellt.

    Hier wird die gesamte Konfiguraiton eingelesen und der ggf. aktivierte
    XML-RPC-Server gestartet.

    """

    def __init__(self):
        """Instantiiert RevPiPyLoad-Klasse."""
        proginit.logger.debug("enter RevPiPyLoad.__init__()")

        # Klassenattribute
        self._exit = True
        self.pictorymtime = os.path.getmtime(proginit.pargs.configrsc)
        self.evt_loadconfig = Event()
        self.globalconfig = ConfigParser()
        self.logr = logsystem.LogReader()
        self.plc = None
        self.tfile = {}
        self.tpe = None
        self.xsrv = None
        self.xml_ps = None

        # Konfiguration laden
        self._loadconfig()

        # Signal events
        signal.signal(signal.SIGINT, self._sigexit)
        signal.signal(signal.SIGTERM, self._sigexit)
        signal.signal(signal.SIGHUP, self._sigloadconfig)
        signal.signal(signal.SIGUSR1, self._signewlogfile)

        proginit.logger.debug("leave RevPiPyLoad.__init__()")

    def _loadconfig(self):
        """Load configuration file and setup modul."""
        proginit.logger.debug("enter RevPiPyLoad._loadconfig()")

        self.evt_loadconfig.clear()
        pauseproc = False

        if not self._exit:
            proginit.logger.info(
                "shutdown revpipyload while getting new config"
            )
            self.stop()
            pauseproc = True

        # Konfigurationsdatei laden
        proginit.logger.info(
            "loading config file: {}".format(proginit.globalconffile)
        )
        self.globalconfig.read(proginit.globalconffile)

        # Konfiguration verarbeiten
        self.autoreload = \
            int(self.globalconfig["DEFAULT"].get("autoreload", 1))
        self.autostart = \
            int(self.globalconfig["DEFAULT"].get("autostart", 0))
        self.plcprog = \
            self.globalconfig["DEFAULT"].get("plcprogram", "none.py")
        self.plcarguments = \
            self.globalconfig["DEFAULT"].get("plcarguments", "")
        self.plcworkdir = \
            self.globalconfig["DEFAULT"].get("plcworkdir", ".")
        self.plcslave = \
            int(self.globalconfig["DEFAULT"].get("plcslave", 0))

        # PLC Slave ACL laden und prüfen
        plcslaveacl = \
            self.globalconfig["DEFAULT"].get("plcslaveacl", "")
        if len(plcslaveacl) > 0 and not refullmatch(re_ipacl, plcslaveacl):
            self.plcslaveacl = ""
            proginit.logger.warning("can not load plcslaveacl - wrong format")
        else:
            self.plcslaveacl = plcslaveacl

        self.plcslaveport = \
            int(self.globalconfig["DEFAULT"].get("plcslaveport", 55234))
        self.pythonver = \
            int(self.globalconfig["DEFAULT"].get("pythonversion", 3))
        self.rtlevel = \
            int(self.globalconfig["DEFAULT"].get("rtlevel", 0))
        self.xmlrpc = \
            int(self.globalconfig["DEFAULT"].get("xmlrpc", 0))

        # XML ACL laden und prüfen
        # TODO: xmlrpcacl auswerten
        xmlrpcacl = \
            self.globalconfig["DEFAULT"].get("xmlrpcacl", "")
        if len(xmlrpcacl) > 0 and not refullmatch(re_ipacl, xmlrpcacl):
            self.xmlrpcacl = ""
            proginit.logger.warning("can not load xmlrpcacl - wrong format")
        else:
            self.xmlrpcacl = xmlrpcacl

        self.zeroonerror = \
            int(self.globalconfig["DEFAULT"].get("zeroonerror", 1))
        self.zeroonexit = \
            int(self.globalconfig["DEFAULT"].get("zeroonexit", 1))

        # Workdirectory wechseln
        if not os.access(self.plcworkdir, os.R_OK | os.W_OK | os.X_OK):
            raise ValueError(
                "can not access plcworkdir '{}'".format(self.plcworkdir)
            )
        os.chdir(self.plcworkdir)

        # PLC Thread konfigurieren
        self.plc = self._plcthread()
        self.th_plcslave = self._plcslave()

        # XMLRPC-Server Instantiieren und konfigurieren
        if self.xmlrpc >= 1:
            proginit.logger.debug("create xmlrpc server")
            self.xsrv = SimpleXMLRPCServer(
                (
                    "",
                    int(self.globalconfig["DEFAULT"].get("xmlrpcport", 55123))
                ),
                logRequests=False,
                allow_none=True
            )
            self.xsrv.register_introspection_functions()
            self.xsrv.register_multicall_functions()

            # XML Modus 1 Nur Logs lesen und PLC Programm neu starten
            self.xsrv.register_function(self.logr.load_applog, "load_applog")
            self.xsrv.register_function(self.logr.load_plclog, "load_plclog")
            self.xsrv.register_function(self.xml_plcexitcode, "plcexitcode")
            self.xsrv.register_function(self.xml_plcrunning, "plcrunning")
            self.xsrv.register_function(self.xml_plcstart, "plcstart")
            self.xsrv.register_function(self.xml_plcstop, "plcstop")
            self.xsrv.register_function(self.xml_reload, "reload")

            # Erweiterte Funktionen anmelden
            try:
                import procimgserver
                self.xml_ps = procimgserver.ProcimgServer(
                    self.xsrv, self.xmlrpc
                )
                self.xsrv.register_function(self.xml_psstart, "psstart")
                self.xsrv.register_function(self.xml_psstop, "psstop")
            except:
                self.xml_ps = None
                proginit.logger.warning(
                    "can not load revpimodio2 module. maybe its not installed "
                    "or an old version (required at least 2.0.5). if you "
                    "like to use the process monitor feature, update/install "
                    "revpimodio2: 'apt-get install python3-revpimodio2'"
                )

            # XML Modus 2 Einstellungen lesen und Programm herunterladen
            if self.xmlrpc >= 2:
                self.xsrv.register_function(
                    self.xml_getconfig, "get_config")
                self.xsrv.register_function(
                    self.xml_getfilelist, "get_filelist")
                self.xsrv.register_function(
                    self.xml_getpictoryrsc, "get_pictoryrsc")
                self.xsrv.register_function(
                    self.xml_getprocimg, "get_procimg")
                self.xsrv.register_function(
                    self.xml_plcdownload, "plcdownload")

            # XML Modus 3 Programm und Konfiguration hochladen
            if self.xmlrpc >= 3:
                self.xsrv.register_function(
                    self.xml_plcupload, "plcupload")
                self.xsrv.register_function(
                    self.xml_plcuploadclean, "plcuploadclean")
                self.xsrv.register_function(
                    lambda: os.system(proginit.picontrolreset),
                    "resetpicontrol")
                self.xsrv.register_function(
                    self.xml_plcslavestop, "plcslavestop")
                self.xsrv.register_function(
                    lambda: os.system(proginit.picontrolreset),
                    "resetpicontrol")
                self.xsrv.register_function(
                    self.xml_setconfig, "set_config")
                self.xsrv.register_function(
                    self.xml_setpictoryrsc, "set_pictoryrsc")

            self.xsrv.register_function(lambda: pyloadversion, "version")
            self.xsrv.register_function(lambda: self.xmlrpc, "xmlmodus")
            proginit.logger.debug("created xmlrpc server")

        if pauseproc:
            proginit.logger.info(
                "start revpipyload after getting new config"
            )
            self.start()

        proginit.logger.debug("leave RevPiPyLoad._loadconfig()")

    def _plcthread(self):
        """Konfiguriert den PLC-Thread fuer die Ausfuehrung.
        @return PLC-Thread Object or None"""
        proginit.logger.debug("enter RevPiPyLoad._plcthread()")
        th_plc = None

        # Prüfen ob Programm existiert
        if not os.path.exists(os.path.join(self.plcworkdir, self.plcprog)):
            proginit.logger.error("plc file does not exists {}".format(
                os.path.join(self.plcworkdir, self.plcprog)
            ))
            return None

        proginit.logger.debug("create PLC watcher")
        th_plc = plcsystem.RevPiPlc(
            os.path.join(self.plcworkdir, self.plcprog),
            self.plcarguments,
            self.pythonver
        )
        th_plc.autoreload = self.autoreload
        th_plc.gid = int(self.globalconfig["DEFAULT"].get("plcgid", 65534))
        th_plc.uid = int(self.globalconfig["DEFAULT"].get("plcuid", 65534))
        th_plc.rtlevel = self.rtlevel
        th_plc.zeroonerror = self.zeroonerror
        th_plc.zeroonexit = self.zeroonexit

        proginit.logger.debug("leave RevPiPyLoad._plcthread()")
        return th_plc

    def _plcslave(self):
        """Erstellt den PlcSlave-Server Thread.
        @return PLC-Server-Thread Object or None"""
        proginit.logger.debug("enter RevPiPyLoad._plcslave()")
        th_plc = None

        if self.plcslave:
            th_plc = picontrolserver.RevPiSlave(
                self.plcslaveacl, self.plcslaveport
            )

        proginit.logger.debug("leave RevPiPyLoad._plcslave()")
        return th_plc

    def _sigexit(self, signum, frame):
        """Signal handler to clean and exit program."""
        proginit.logger.debug("enter RevPiPyLoad._sigexit()")
        self.stop()
        proginit.logger.debug("leave RevPiPyLoad._sigexit()")

    def _sigloadconfig(self, signum, frame):
        """Signal handler to load configuration."""
        proginit.logger.debug("enter RevPiPyLoad._sigloadconfig()")
        self.evt_loadconfig.set()
        proginit.logger.debug("leave RevPiPyLoad._sigloadconfig()")

    def _signewlogfile(self, signum, frame):
        """Signal handler to start new logfile."""
        proginit.logger.debug("enter RevPiPyLoad._signewlogfile()")

        # Logger neu konfigurieren
        proginit.configure()
        proginit.logger.warning("start new logfile: {}".format(asctime()))

        # stdout für revpipyplc
        if self.plc is not None:
            self.plc.newlogfile()

        # Logreader schließen
        self.logr.closeall()

        proginit.logger.debug("leave RevPiPyLoad._signewlogfile()")

    def packapp(self, mode="tar", pictory=False):
        """Erzeugt aus dem PLC-Programm ein TAR/Zip-File.

        @param mode Packart 'tar' oder 'zip'
        @param pictory piCtory Konfiguration mit einpacken
        @return Dateinamen des Archivs

        """
        proginit.logger.debug("enter RevPiPyLoad.packapp()")

        tup_file = mkstemp(suffix="_packed", prefix="plc_")
        filename = tup_file[1]

        if mode == "zip":
            fh_pack = zipfile.ZipFile(filename, mode="w")
            wd = os.walk("./")
            try:
                for tup_dir in wd:
                    for file in tup_dir[2]:
                        arcname = os.path.join(
                            os.path.basename(self.plcworkdir),
                            tup_dir[0][2:],
                            file
                        )
                        fh_pack.write(
                            os.path.join(tup_dir[0], file), arcname=arcname
                        )
                if pictory:
                    fh_pack.write(
                        proginit.pargs.configrsc, arcname="config.rsc"
                    )
            except:
                filename = ""
            finally:
                fh_pack.close()

        else:
            fh_pack = tarfile.open(
                name=filename, mode="w:gz", dereference=True)
            try:
                fh_pack.add(".", arcname=os.path.basename(self.plcworkdir))
                if pictory:
                    fh_pack.add(proginit.pargs.configrsc, arcname="config.rsc")
            except:
                filename = ""
            finally:
                fh_pack.close()

        proginit.logger.debug("leave RevPiPyLoad.packapp()")
        return filename

    def start(self):
        """Start revpipyload."""
        proginit.logger.debug("enter RevPiPyLoad.start()")

        proginit.logger.info("starting revpipyload")
        self._exit = False

        if self.xmlrpc >= 1:
            proginit.logger.info("start xmlrpc-server")
            self.tpe = futures.ThreadPoolExecutor(max_workers=1)
            self.tpe.submit(self.xsrv.serve_forever)

        if self.plcslave:
            # Slaveausfuehrung übergeben
            self.th_plcslave.start()

        if self.autostart:
            proginit.logger.debug("starting revpiplc-thread")
            if self.plc is not None:
                self.plc.start()

        while not self._exit \
                and not self.evt_loadconfig.is_set():

            # PLC Server Thread prüfen
            if self.plcslave and not self.th_plcslave.is_alive():
                proginit.logger.warning(
                    "restart plc slave after thread was not running"
                )
                self.th_plcslave = self._plcslave()
                if self.th_plcslave is not None:
                    self.th_plcslave.start()

            # piCtory auf Veränderung prüfen
            if self.pictorymtime != os.path.getmtime(proginit.pargs.configrsc):
                proginit.logger.warning("piCtory configuration was changed")
                self.pictorymtime = os.path.getmtime(proginit.pargs.configrsc)

                if self.xml_ps is not None:
                    self.xml_psstop()
                    self.xml_ps.loadrevpimodio()

            self.evt_loadconfig.wait(1)

        if not self._exit:
            proginit.logger.info("exit python plc program to reload config")
            self._loadconfig()

        proginit.logger.debug("leave RevPiPyLoad.start()")

    def stop(self):
        """Stop revpipyload."""
        proginit.logger.debug("enter RevPiPyLoad.stop()")

        proginit.logger.info("stopping revpipyload")
        self._exit = True

        if self.th_plcslave is not None and self.th_plcslave.is_alive():
            proginit.logger.debug("stopping revpi slave thread")
            self.th_plcslave.stop()
            self.th_plcslave.join()
            proginit.logger.debug("revpi slave thread successfully closed")

        if self.plc is not None and self.plc.is_alive():
            proginit.logger.debug("stopping revpiplc thread")
            self.plc.stop()
            self.plc.join()
            proginit.logger.debug("revpiplc thread successfully closed")

        if self.xmlrpc >= 1:
            proginit.logger.info("shutting down xmlrpc-server")
            self.xsrv.shutdown()
            self.tpe.shutdown()
            self.xsrv.server_close()

        # Logreader schließen
        self.logr.closeall()

        proginit.logger.debug("leave RevPiPyLoad.stop()")

    def xml_getconfig(self):
        """Uebertraegt die RevPiPyLoad Konfiguration.
        @return dict() der Konfiguration"""
        proginit.logger.debug("xmlrpc call getconfig")
        dc = {}
        dc["autoreload"] = self.autoreload
        dc["autostart"] = self.autostart
        dc["plcworkdir"] = self.plcworkdir
        dc["plcprogram"] = self.plcprog
        dc["plcarguments"] = self.plcarguments
        dc["plcslave"] = self.plcslave
        dc["plcslaveacl"] = self.plcslaveacl
        dc["plcslaveport"] = self.plcslaveport
        dc["pythonversion"] = self.pythonver
        dc["rtlevel"] = self.rtlevel
        dc["xmlrpc"] = self.xmlrpc
        dc["xmlrpcacl"] = self.xmlrpcacl
        dc["zeroonerror"] = self.zeroonerror
        dc["zeroonexit"] = self.zeroonexit
        return dc

    def xml_getfilelist(self):
        """Uebertraegt die Dateiliste vom plcworkdir.
        @return list() mit Dateinamen"""
        proginit.logger.debug("xmlrpc call getfilelist")
        lst_file = []
        wd = os.walk("./")
        for tup_dir in wd:
            for file in tup_dir[2]:
                lst_file.append(os.path.join(tup_dir[0], file)[2:])
        return lst_file

    def xml_getpictoryrsc(self):
        """Gibt die config.rsc Datei von piCotry zurueck.
        @return xmlrpc.client.Binary()"""
        proginit.logger.debug("xmlrpc call getpictoryrsc")
        with open(proginit.pargs.configrsc, "rb") as fh:
            buff = fh.read()
        return Binary(buff)

    def xml_getprocimg(self):
        """Gibt die Rohdaten aus piControl0 zurueck.
        @return xmlrpc.client.Binary()"""
        proginit.logger.debug("xmlrpc call getprocimg")
        with open(proginit.pargs.procimg, "rb") as fh:
            buff = fh.read()
        return Binary(buff)

    def xml_plcdownload(self, mode="tar", pictory=False):
        """Uebertraegt ein Archiv vom plcworkdir.

        @param mode Archivart 'tar' 'zip'
        @param pictory piCtory Konfiguraiton mit einpacken
        @return Binary() mit Archivdatei

        """
        proginit.logger.debug("xmlrpc call plcdownload")

        # TODO: Daten blockweise übertragen

        file = self.packapp(mode, pictory)
        if os.path.exists(file):
            with open(file, "rb") as fh:
                xmldata = Binary(fh.read())
            os.remove(file)
            return xmldata
        return Binary()

    def xml_plcexitcode(self):
        """Gibt den aktuellen exitcode vom PLC Programm zurueck.

        @return int() exitcode oder:
            -1 laeuft noch
            -2 Datei nicht gefunden
            -3 Lief nie

        """
        if self.plc is None:
            return -2
        elif self.plc.is_alive():
            return -1
        else:
            return -3 if self.plc.exitcode is None else self.plc.exitcode

    def xml_plcrunning(self):
        """Prueft ob das PLC Programm noch lauft.
        @return True, wenn das PLC Programm noch lauft"""
        proginit.logger.debug("xmlrpc call plcrunning")
        return False if self.plc is None else self.plc.is_alive()

    def xml_plcstart(self):
        """Startet das PLC Programm.

        @return int() Status:
            -0 Erfolgreich
            -1 Programm lauft noch
            -2 Datei nicht gefunden

        """
        proginit.logger.debug("xmlrpc call plcstart")
        if self.plc is not None and self.plc.is_alive():
            return -1
        else:
            self.plc = self._plcthread()
            if self.plc is None:
                return -2
            else:
                self.plc.start()
                return 0

    def xml_plcstop(self):
        """Stoppt das PLC Programm.

        @return int() Exitcode vom PLC Programm
            -0 Erfolgreich
            -1 PLC Programm lief nicht

        """
        proginit.logger.debug("xmlrpc call plcstop")
        if self.plc is not None and self.plc.is_alive():
            self.plc.stop()
            self.plc.join()
            proginit.logger.debug("revpiplc thread successfully closed")
            return self.plc.exitcode
        else:
            return -1

    def xml_plcupload(self, filedata, filename):
        """Empfaengt Dateien fuer das PLC Programm einzeln.

        @param filedata GZIP Binary data der datei
        @param filename Name inkl. Unterverzeichnis der Datei
        @return Ture, wenn Datei erfolgreich gespeichert wurde

        """
        proginit.logger.debug("xmlrpc call plcupload")
        noerr = False

        if filedata is None or filename is None:
            return False

        # Absoluten Pfad prüfen
        dirname = os.path.join(self.plcworkdir, os.path.dirname(filename))
        if self.plcworkdir not in os.path.abspath(dirname):
            return False

        # Ordner erzeugen
        if not os.path.exists(dirname):
            os.makedirs(dirname)

        # Datei erzeugen
        try:
            fh = open(filename, "wb")
            fh.write(gzip.decompress(filedata.data))
            noerr = True
        finally:
            fh.close()

        return noerr

    def xml_plcuploadclean(self):
        """Loescht das gesamte plcworkdir Verzeichnis.
        @return True, wenn erfolgreich"""
        proginit.logger.debug("xmlrpc call plcuploadclean")
        try:
            rmtree(".", ignore_errors=True)
        except:
            return False
        return True

    def xml_reload(self):
        """Startet RevPiPyLoad neu und verwendet neue Konfiguraiton."""
        proginit.logger.debug("xmlrpc call reload")
        self.evt_loadconfig.set()

    def xml_setconfig(self, dc, loadnow=False):
        """Empfaengt die RevPiPyLoad Konfiguration.
        @return True, wenn erfolgreich angewendet"""
        proginit.logger.debug("xmlrpc call setconfig")
        keys = {
            "autoreload": "[01]",
            "autostart": "[01]",
            "plcprogram": ".+",
            "plcarguments": ".*",
            "plcslave": "[01]",
            "plcslaveacl": re_ipacl,
            "plcslaveport": "[0-9]{,5}",
            "pythonversion": "[23]",
            "rtlevel": "[0-1]",
            "xmlrpc": "[0-3]",
            "xmlrpcacl": re_ipacl,
            "zeroonerror": "[01]",
            "zeroonexit": "[01]"
        }

        # Werte übernehmen
        for key in keys:
            if key in dc:
                if not refullmatch(keys[key], str(dc[key])):
                    proginit.logger.error(
                        "got wrong setting '{}' with value '{}'".format(
                            key, dc[key]
                        )
                    )
                    return False
                self.globalconfig.set("DEFAULT", key, str(dc[key]))

        # conf-Datei schreiben
        with open(proginit.globalconffile, "w") as fh:
            self.globalconfig.write(fh)
        proginit.logger.info(
            "got new config and wrote it to {}".format(proginit.globalconffile)
        )

        if loadnow:
            # RevPiPyLoad neu konfigurieren
            self.evt_loadconfig.set()

        return True

    def xml_setpictoryrsc(self, filebytes, reset=False):
        """Schreibt die config.rsc Datei von piCotry.

        @param filebytes xmlrpc.client.Binary()-Objekt
        @param reset Reset piControl Device
        @return Statuscode:
            -0 Alles erfolgreich
            -1 Kann JSON-Datei nicht laden
            -2 piCtory Elemente in JSON-Datei nicht gefunden
            -3 Konnte Konfiguraiton nicht schreiben
            -4 Module in Konfiguration enthalten, die es nicht gibt
            -5 Kein RAP Katalog zur Ueberpruefung gefunden
            Positive Zahl ist exitcode von piControlReset

        """
        proginit.logger.debug("xmlrpc call setpictoryrsc")

        # Datei als JSON laden
        try:
            jconfigrsc = jloads(filebytes.data.decode())
        except:
            return -1

        # Elemente prüfen
        lst_check = ["Devices", "Summary", "App"]
        for chk in lst_check:
            if chk not in jconfigrsc:
                return -2

        # Prüfen ob Modulkatalog vorhanden ist
        if proginit.rapcatalog is None:
            return -5
        else:

            # piCtory Device in Katalog suchen
            for picdev in jconfigrsc["Devices"]:
                found = False
                picdev = picdev["id"][7:-4]
                for rapdev in proginit.rapcatalog:
                    if rapdev.find(picdev) >= 0:
                        found = True

                # Device im Katalog nicht gefunden
                if not found:
                    return -4

        try:
            with open(proginit.pargs.configrsc, "wb") as fh:
                fh.write(filebytes.data)
        except:
            return -3
        else:
            if reset:
                return os.system(proginit.picontrolreset)
            else:
                return 0

    def xml_psstart(self):
        """Startet den Prozessabbildserver.
        @return True, wenn start erfolgreich"""
        if self.xml_ps is not None:
            return self.xml_ps.start()
        else:
            return False

    def xml_psstop(self):
        """Stoppt den Prozessabbildserver.
        @return True, wenn stop erfolgreich"""
        if self.xml_ps is not None:
            self.xml_ps.stop()
            return True
        else:
            return False

    def xml_plcslavestart(self):
        """Startet den PLC Slave Server.

        @return Statuscode:
            0: erfolgreich gestartet
            -1: Nicht aktiv in Konfiguration
            -2: Laeuft bereits

        """
        if self.th_plcslave is not None and self.th_plcslave.is_alive():
            return -2
        else:
            self.th_plcslave = self._plcslave()
            if self.th_plcslave is None:
                return -1
            else:
                self.th_plcslave.start()
                return 0

    def xml_plcslavestop(self):
        """Stoppt den PLC Slave Server.
        @return True, wenn stop erfolgreich"""
        if self.th_plcslave is not None:
            self.th_plcslave.stop()
            return True
        else:
            return False


if __name__ == "__main__":
    # Programmeinstellungen konfigurieren
    proginit.configure()

    # Programm starten
    root = RevPiPyLoad()
    root.start()

    # Aufräumen
    proginit.cleanup()<|MERGE_RESOLUTION|>--- conflicted
+++ resolved
@@ -50,7 +50,6 @@
 from xmlrpc.client import Binary
 from xmlrpc.server import SimpleXMLRPCServer
 
-<<<<<<< HEAD
 pyloadversion = "0.5.2"
 re_ipacl = "(([\\d\\*]{1,3}\\.){3}[\\d\\*]{1,3},[0-1] ?)*"
 
@@ -80,9 +79,6 @@
     """
     m = rematch(regex, string)
     return m is not None and m.end() == len(string)
-=======
-pyloadversion = "0.4.6"
->>>>>>> c019f479
 
 
 class RevPiPyLoad():
