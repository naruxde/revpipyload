#!/usr/bin/python3
#
# RevPiPyLoad
# Version: see global var pyloadverion
#
# Webpage: https://revpimodio.org/revpipyplc/
# (c) Sven Sager, License: LGPLv3
#
# -*- coding: utf-8 -*-
"""Revolution Pi Python PLC Loader.

Stellt das RevPiPyLoad Programm bereit. Dieses Programm lauft als Daemon auf
dem Revolution Pi. Es stellt Funktionen bereit, die es ermoeglichen ein Python
Programm zu starten und fuehrt dessen Ausgaben in eine Logdatei. Die Logdaten
koennen am Pi selber oder ueber eine XML-RPC Schnittstelle ausgelesen werden.

Dieser Daemon prueft ob das Python Programm noch lauft und kann es im Fall
eines Absturzes neu starten.

Ueber diesen Daemon kann die gesamte piCtory Konfiguration exportiert oder
importiert, ein Dump vom Prozessabbild gezogen und das eigene Python
Programm hochgeladen werden.

Es kann von dem Python Programm auch eine Archivdatei herunterladen werden,
welche optional auch die piCtory Konfiguraiton beinhaltet. Damit kann man sehr
schnell auf einem Revolution Pi das Programm inkl. piCtory Konfiguration
austauschen.

Die Zugriffsmoeglichkeiten koennen ueber einen Konfigurationsparameter
begrenzt werden!

"""
import gzip
import proginit
import os
import pickle
import shlex
import signal
import socket
import subprocess
import tarfile
import warnings
import zipfile
from concurrent import futures
from configparser import ConfigParser
from json import loads as jloads
from re import match as rematch
from shutil import rmtree
from sys import stdout as sysstdout
from tempfile import mktemp
from threading import Thread, Event, Lock
from time import sleep, asctime
from timeit import default_timer
from xmlrpc.client import Binary
from xmlrpc.server import SimpleXMLRPCServer

configrsc = None
picontrolreset = "/opt/KUNBUS/piControlReset"
procimg = "/dev/piControl0"
pyloadverion = "0.3.0"
<<<<<<< HEAD


def _zeroprocimg():
    """Setzt Prozessabbild auf NULL."""
    if os.path.exists(procimg):
        f = open(procimg, "w+b", 0)
        f.write(bytes(4096))
=======
>>>>>>> d3e155e2


class LogReader():

    """Ermoeglicht den Zugriff auf die Logdateien.

    Beinhaltet Funktionen fuer den Abruf der gesamten Logdatei fuer das
    RevPiPyLoad-System und die Logdatei der PLC-Anwendung.
    Ausserdem koennen nur neue Zeilen abgerufen werden, um eine dynamische
    Logansicht zu ermoeglichen.

    """

    def __init__(self):
        """Instantiiert LogReader-Klasse."""
        self.fhapp = None
        self.posapp = 0
        self.fhplc = None
        self.posplc = 0

    def closeall(self):
        """Fuehrt close auf File Handler durch."""
        if self.fhapp is not None:
            self.fhapp.close()
        if self.fhplc is not None:
            self.fhplc.close()

    def get_applines(self):
        """Gibt neue Zeilen ab letzen Aufruf zurueck.
        @returns: list() mit neuen Zeilen"""
        if not os.access(proginit.logapp, os.R_OK):
            return Binary(pickle.dumps([]))
        else:
            if self.fhapp is None or self.fhapp.closed:
                self.fhapp = open(proginit.logapp)

            lst_new = []
            while True:
                self.posapp = self.fhapp.tell()
                line = self.fhapp.readline()
                if line:
                    lst_new.append(line)
                else:
                    self.fhapp.seek(self.posapp)
                    break

            proginit.logger.debug(
                "got {} new app log lines".format(len(lst_new))
            )
            return Binary(pickle.dumps(lst_new))

    def get_applog(self):
        """Gibt die gesamte Logdatei zurueck.
        @returns: str() mit Logdaten"""
        if not os.access(proginit.logapp, os.R_OK):
            proginit.logger.error(
                "can not access logfile {}".format(proginit.logapp)
            )
            return Binary(pickle.dumps(""))
        else:
            if self.fhapp is None or self.fhapp.closed:
                self.fhapp = open(proginit.logapp)
            self.fhapp.seek(0)
            return Binary(pickle.dumps(self.fhapp.read()))

    def get_plclines(self):
        """Gibt neue Zeilen ab letzen Aufruf zurueck.
        @returns: list() mit neuen Zeilen"""
        if not os.access(proginit.logplc, os.R_OK):
            proginit.logger.error(
                "can not access logfile {}".format(proginit.logplc)
            )
            return Binary(pickle.dumps([]))
        else:
            if self.fhplc is None or self.fhplc.closed:
                self.fhplc = open(proginit.logplc)

            lst_new = []
            while True:
                self.posplc = self.fhplc.tell()
                line = self.fhplc.readline()
                if line:
                    lst_new.append(line)
                else:
                    self.fhplc.seek(self.posplc)
                    break

            proginit.logger.debug(
                "got {} new pyloader log lines".format(len(lst_new))
            )
            return Binary(pickle.dumps(lst_new))

    def get_plclog(self):
        """Gibt die gesamte Logdatei zurueck.
        @returns: str() mit Logdaten"""
        if not os.access(proginit.logplc, os.R_OK):
            proginit.logger.error(
                "can not access logfile {}".format(proginit.logplc)
            )
            return Binary(pickle.dumps(""))
        else:
            if self.fhplc is None or self.fhplc.closed:
                self.fhplc = open(proginit.logplc)
            self.fhplc.seek(0)
            return Binary(pickle.dumps(self.fhplc.read()))


class PipeLogwriter(Thread):

    """File PIPE fuer das Schreiben des APP Log.

    Spezieller LogFile-Handler fuer die Ausgabe des subprocess fuer das Python
    PLC Programm. Die Ausgabe kann nicht auf einen neuen FileHandler
    umgeschrieben werden. Dadurch waere es nicht moeglich nach einem logrotate
    die neue Datei zu verwenden. Ueber die PIPE wird dies umgangen.

    """

    def __init__(self, logfilename):
        """Instantiiert PipeLogwriter-Klasse.
        @param logfilename: Dateiname fuer Logdatei"""
        super().__init__()
        self._exit = Event()
        self._fh = None
        self._lckfh = Lock()
        self.logfile = logfilename

        # Logdatei öffnen
        self._fh = self._configurefh()

        # Pipes öffnen
        self._fdr, self.fdw = os.pipe()
        proginit.logger.debug("pipe fd read: {} / write: {}".format(
            self._fdr, self.fdw
        ))

    def __del__(self):
        """Close file handler."""
        if self._fh is not None:
            self._fh.close()

    def _configurefh(self):
        """Konfiguriert den FileHandler fuer Ausgaben der PLCAPP.
        @returns: FileHandler-Objekt"""
        proginit.logger.debug("enter PipeLogwriter._configurefh()")

        dirname = os.path.dirname(self.logfile)

        proginit.logger.debug("dirname = {}".format(os.path.abspath(dirname)))

        if os.access(dirname, os.R_OK | os.W_OK):
            logfile = open(self.logfile, "a")
        else:
            raise RuntimeError("can not open logfile {}".format(self.logfile))

        proginit.logger.debug("leave PipeLogwriter._configurefh()")
        return logfile

    def logline(self, message):
        """Schreibt eine Zeile in die Logdatei oder stdout.
        @param message: Logzeile zum Schreiben"""
        with self._lckfh:
            self._fh.write("{}\n".format(message))
            self._fh.flush()

    def newlogfile(self):
        """Konfiguriert den FileHandler auf eine neue Logdatei."""
        proginit.logger.debug("enter RevPiPlc.newlogfile()")
        with self._lckfh:
            self._fh.close()
            self._fh = self._configurefh()
        proginit.logger.debug("leave RevPiPlc.newlogfile()")

    def run(self):
        """Prueft auf neue Logzeilen und schreibt diese."""
        proginit.logger.debug("enter PipeLogwriter.run()")

        fhread = os.fdopen(self._fdr)
        proginit.logger.debug("enter logreader pipe loop")
        while not self._exit.is_set():
            line = fhread.readline()
            self._lckfh.acquire()
            try:
                self._fh.write(line)
                self._fh.flush()
            except:
                proginit.logger.exception("PipeLogwriter write log line")
            finally:
                self._lckfh.release()
        proginit.logger.debug("leave logreader pipe loop")

        proginit.logger.debug("close all pipes")
        os.close(self._fdr)
        os.close(self.fdw)
        proginit.logger.debug("closed all pipes")

        proginit.logger.debug("leave PipeLogwriter.run()")

    def stop(self):
        """Beendetden Thread und die FileHandler werden geschlossen."""
        proginit.logger.debug("enter PipeLogwriter.stop()")
        self._exit.set()
        self._lckfh.acquire()
        try:
            os.write(self.fdw, b"\n")
        except:
            pass
        finally:
            self._lckfh.release()

        proginit.logger.debug("leave PipeLogwriter.stop()")


class RevPiPlc(Thread):

    """Verwaltet das PLC Python Programm.

    Dieser Thread startet das PLC Python Programm und ueberwacht es. Sollte es
    abstuerzen kann es automatisch neu gestartet werden. Die Ausgaben des
    Programms werden in eine Logdatei umgeleitet, damit der Entwickler sein
    Programm analysieren und debuggen kann.

    """

    def __init__(self, program, arguments, pversion):
        """Instantiiert RevPiPlc-Klasse."""
        super().__init__()
        self.autoreload = False
        self._arguments = arguments
        self._evt_exit = Event()
        self.exitcode = None
        self.gid = 65534
        self._plw = self._configureplw()
        self._program = program
        self._procplc = None
        self._pversion = pversion
        self.uid = 65534
        self.zeroonerror = False
        self.zeroonexit = False

    def _configureplw(self):
        """Konfiguriert den PipeLogwriter fuer Ausgaben der PLCAPP.
        @returns: PipeLogwriter()"""
        proginit.logger.debug("enter RevPiPlc._configureplw()")
        logfile = None
        if proginit.pargs.daemon:
            if os.access(os.path.dirname(proginit.logapp), os.R_OK | os.W_OK):
                logfile = proginit.logapp
        elif proginit.pargs.logfile is not None:
            logfile = proginit.pargs.logfile

        if logfile is not None:
            logfile = PipeLogwriter(logfile)

        proginit.logger.debug("leave RevPiPlc._configureplw()")
        return logfile

    def _setuppopen(self):
        """Setzt UID und GID fuer das PLC Programm."""
        proginit.logger.debug(
            "set uid {} and gid {}".format(self.uid, self.gid))
        os.setgid(self.gid)
        os.setuid(self.uid)

    def _spopen(self, lst_proc):
        """Startet das PLC Programm.
        @param lst_proc: Prozessliste
        @returns: subprocess"""
        proginit.logger.debug("enter RevPiPlc._spopen({})".format(lst_proc))
        sp = subprocess.Popen(
            lst_proc,
            preexec_fn=self._setuppopen,
            cwd=os.path.dirname(self._program),
            bufsize=1,
            stdout=sysstdout if self._plw is None else self._plw.fdw,
            stderr=subprocess.STDOUT
        )
        proginit.logger.debug("leave RevPiPlc._spopen()")
        return sp

    def newlogfile(self):
        """Konfiguriert die FileHandler auf neue Logdatei."""
        proginit.logger.debug("enter RevPiPlc.newlogfile()")
        if self._plw is not None:
            self._plw.newlogfile()
            self._plw.logline("-" * 55)
            self._plw.logline("start new logfile: {}".format(asctime()))

        proginit.logger.debug("leave RevPiPlc.newlogfile()")

    def run(self):
        """Fuehrt PLC-Programm aus und ueberwacht es."""
        proginit.logger.debug("enter RevPiPlc.run()")
        if self._pversion == 2:
            lst_proc = shlex.split("/usr/bin/env python2 -u {} {}".format(
                self._program, self._arguments
            ))
        else:
            lst_proc = shlex.split("/usr/bin/env python3 -u {} {}".format(
                self._program, self._arguments
            ))

        # Prozess erstellen
        proginit.logger.info("start plc program {}".format(self._program))
        self._procplc = self._spopen(lst_proc)

        # LogWriter starten und Logausgaben schreiben
        if self._plw is not None:
            self._plw.logline("-" * 55)
            self._plw.logline("plc: {} started: {}".format(
                os.path.basename(self._program), asctime()
            ))
            self._plw.start()

        while not self._evt_exit.is_set():

            # Auswerten
            self.exitcode = self._procplc.poll()

            if self.exitcode is not None:
                if self.exitcode > 0:
                    # PLC Python Programm abgestürzt
                    proginit.logger.error(
                        "plc program chrashed - exitcode: {}".format(
                            self.exitcode
                        )
                    )
                    if self.zeroonerror:
                        _zeroprocimg()
                        proginit.logger.warning(
                            "set piControl0 to ZERO after PLC program error")

                else:
                    # PLC Python Programm sauber beendet
                    proginit.logger.info("plc program did a clean exit")
                    if self.zeroonexit:
                        _zeroprocimg()
                        proginit.logger.info(
                            "set piControl0 to ZERO after PLC program returns "
                            "clean exitcode")

                if not self._evt_exit.is_set() and self.autoreload:
                    # Prozess neu starten
                    self._procplc = self._spopen(lst_proc)
                    if self.exitcode == 0:
                        proginit.logger.warning(
                            "restart plc program after clean exit"
                        )
                    else:
                        proginit.logger.warning(
                            "restart plc program after crash"
                        )
                else:
                    break

            self._evt_exit.wait(1)

        proginit.logger.debug("leave RevPiPlc.run()")

    def stop(self):
        """Beendet PLC-Programm."""
        proginit.logger.debug("enter RevPiPlc.stop()")
        proginit.logger.info("stop revpiplc thread")
        self._evt_exit.set()

        # Prüfen ob es einen subprocess gibt
        if self._procplc is None:
            if self._plw is not None:
                self._plw.stop()
                proginit.logger.debug("join after NONE pipe thread")
                self._plw.join()
                proginit.logger.debug("joined after NONE pipe thread")

            proginit.logger.debug("leave RevPiPlc.stop()")
            return

        # Prozess beenden
        count = 0
        proginit.logger.info("term plc program {}".format(self._program))
        self._procplc.terminate()

        while self._procplc.poll() is None and count < 10:
            count += 1
            proginit.logger.info(
                "wait term plc program {} seconds".format(count * 0.5)
            )
            sleep(0.5)
        if self._procplc.poll() is None:
            proginit.logger.warning(
                "can not term plc program {}".format(self._program)
            )
            self._procplc.kill()
            proginit.logger.warning("killed plc program")

        # Exitcode auswerten
        self.exitcode = self._procplc.poll()
        if self.zeroonexit and self.exitcode == 0 \
                or self.zeroonerror and self.exitcode != 0:
            _zeroprocimg()

        if self._plw is not None:
            self._plw.stop()
            proginit.logger.debug("join pipe thread")
            self._plw.join()
            proginit.logger.debug("joined pipe thread")

        proginit.logger.debug("leave RevPiPlc.stop()")


class RevPiSlave(Thread):

    def __init__(self):
        """Instantiiert RevPiSlave-Klasse."""
        super().__init__()
        self.deadtime = 0.5
        self._evt_exit = Event()
        self.th_dev = []
        self.zeroonerror = False
        self.zeroonexit = False

    def run(self):
        proginit.logger.debug("enter RevPiSlave.run()")

        # Socket öffnen und konfigurieren
        self.so = socket.socket(socket.AF_INET, socket.SOCK_STREAM)
        while not self._evt_exit.is_set():
            try:
                self.so.bind(("", 55234))
            except:
                warnings.warn("can not bind socket - retry", Warning)
                self._evt_exit.wait(1)
            else:
                break
        self.so.listen(15)

        while not self._evt_exit.is_set():

            # Verbindung annehmen
            proginit.logger.debug("accept new connection")
            try:
                tup_sock = self.so.accept()
            except:
                proginit.logger.exception("after accept")
                continue

            # Thread starten
            th = RevPiSlaveDev(tup_sock, self.deadtime)
            th.start()
            self.th_dev.append(th)

        # Socket schließen
        self.so.close()

        proginit.logger.debug("leave RevPiSlave.run()")

    def stop(self):
        """Beendet Slaveausfuehrung."""
        proginit.logger.debug("enter RevPiSlave.stop()")
        self._evt_exit.set()
        self.so.shutdown(socket.SHUT_RDWR)

        # Alle Threads beenden
        for th in self.th_dev:
            th.stop()

        proginit.logger.debug("leave RevPiSlave.stop()")


class RevPiSlaveDev(Thread):

    def __init__(self, devcon, deadtime):
        super().__init__()
        self.daemon = True
        self._deadtime = deadtime
        self._devcon, self._addr = devcon
        self._evt_exit = Event()
        self._startvalr = 0
        self._lenvalr = 0
        self._startvalw = 0
        self._lenvalw = 0

    def run(self):
        proginit.logger.debug("enter RevPiSlaveDev.run()")

        msgcli = [b'DATA', b'PICT', b'SEND', b'CONF']
        proginit.logger.info("connected from {}".format(self._addr))

        # Prozessabbild öffnen
        fh_proc = open(procimg, "r+b", 0)

        while not self._evt_exit.is_set():
            # Meldung erhalten
            try:
                netcmd = self._devcon.recv(4)
                #proginit.logger.debug("command {}".format(netcmd))
            except:
                break

            # Laufzeitberechnung starten
            ot = default_timer()

            # Wenn Meldung ungültig ist aussteigen
            if netcmd not in msgcli:
                break

            if netcmd == b'PICT':
                # piCtory Konfiguration senden
                proginit.logger.debug("transfair pictory configuration")
                fh_pic = open(configrsc, "rb")
                while True:
                    data = fh_pic.read(1024)
                    if data:
                        self._devcon.send(data)
                    else:
                        fh_pic.close()
                        break

                # Abschlussmeldung
                self._devcon.send(b'PICOK')
                continue

            if netcmd == b'CONF':
                meldung = self._devcon.recv(16)

                # Konfiguraiton zerlegen
                try:
                    self._startvalr = int(meldung[0:4])
                except:
                    self._devcon.send(b'CFGXX')
                    continue
                try:
                    self._lenvalr = int(meldung[4:8])
                except:
                    self._devcon.send(b'CFGXX')
                    continue
                try:
                    self._startvalw = int(meldung[8:12])
                except:
                    self._devcon.send(b'CFGXX')
                    continue
                try:
                    self._lenvalw = int(meldung[12:16])
                except:
                    self._devcon.send(b'CFGXX')
                    continue
                self._devcon.send(b'CFGOK')

            if netcmd == b'DATA':
                # Processabbild übertragen
                fh_proc.seek(self._startvalr)
                try:
                    self._devcon.sendall(fh_proc.read(self._lenvalr))
                except:
                    break

            if netcmd == b'SEND':
                # Ausgänge empfangen
                try:
                    block = self._devcon.recv(self._lenvalw)
                except:
                    break
                fh_proc.seek(self._startvalw)
                fh_proc.write(block)

            # Verarbeitungszeit prüfen
            comtime = default_timer() - ot
            if comtime > self._deadtime:
                proginit.logger.warning(
                    "runtime more than {} ms: {}".format(
                        int(self._deadtime * 1000), int(comtime * 1000)
                    )
                )
                #break

        fh_proc.close()
        self._devcon.close()
        self._devcon = None

        proginit.logger.info("disconnected from {}".format(self._addr))
        proginit.logger.debug("leave RevPiSlaveDev.run()")

    def stop(self):
        proginit.logger.debug("enter RevPiSlaveDev.stop()")

        self._evt_exit.set()
        if self._devcon is not None:
            self._devcon.shutdown(socket.SHUT_RDWR)

        proginit.logger.debug("leave RevPiSlaveDev.stop()")


class RevPiPyLoad():

    """Hauptklasse, die alle Funktionen zur Verfuegung stellt.

    Hier wird die gesamte Konfiguraiton eingelesen und der ggf. aktivierte
    XML-RPC-Server gestartet.

    """

    def __init__(self):
        """Instantiiert RevPiPyLoad-Klasse."""
        proginit.configure()

        # Globale Werte anpassen
        global configrsc
        global picontrolreset

        # piCtory Konfiguration an bekannten Stellen prüfen
        lst_rsc = ["/etc/revpi/config.rsc", "/opt/KUNBUS/config.rsc"]
        for rscfile in lst_rsc:
            if os.access(rscfile, os.F_OK | os.R_OK):
                configrsc = rscfile
                break
        if configrsc is None:
            raise RuntimeError(
                "can not access known pictory configurations at {}"
                "".format(", ".join(lst_rsc))
            )

        # piControlReset suchen
        if not os.access(picontrolreset, os.F_OK | os.X_OK):
            picontrolreset = "/usr/bin/piTest -x"

        # Klassenattribute
        self._exit = True
        self.evt_loadconfig = Event()
        self.globalconfig = ConfigParser()
        self.logr = LogReader()
        self.plc = None
        self.tfile = {}
        self.tpe = None
        self.xsrv = None

        # Load config
        self._loadconfig()

        # Signal events
        signal.signal(signal.SIGINT, self._sigexit)
        signal.signal(signal.SIGTERM, self._sigexit)
        signal.signal(signal.SIGHUP, self._sigloadconfig)
        signal.signal(signal.SIGUSR1, self._signewlogfile)

    def _loadconfig(self):
        """Load configuration file and setup modul."""
        self.evt_loadconfig.clear()
        pauseproc = False

        if not self._exit:
            proginit.logger.info(
                "shutdown revpipyload while getting new config"
            )
            self.stop()
            pauseproc = True

        # Konfigurationsdatei laden
        proginit.logger.info(
            "loading config file: {}".format(proginit.globalconffile)
        )
        self.globalconfig.read(proginit.globalconffile)

        # Konfiguration verarbeiten
        self.autoreload = \
            int(self.globalconfig["DEFAULT"].get("autoreload", 1))
        self.autostart = \
            int(self.globalconfig["DEFAULT"].get("autostart", 0))
        self.plcprog = \
            self.globalconfig["DEFAULT"].get("plcprogram", "none.py")
        self.plcarguments = \
            self.globalconfig["DEFAULT"].get("plcarguments", "")
        self.plcworkdir = \
            self.globalconfig["DEFAULT"].get("plcworkdir", ".")
        self.plcslave = \
            int(self.globalconfig["DEFAULT"].get("plcslave", 0))
        self.pythonver = \
            int(self.globalconfig["DEFAULT"].get("pythonversion", 3))
        self.xmlrpc = \
            int(self.globalconfig["DEFAULT"].get("xmlrpc", 0))
        self.zeroonerror = \
            int(self.globalconfig["DEFAULT"].get("zeroonerror", 1))
        self.zeroonexit = \
            int(self.globalconfig["DEFAULT"].get("zeroonexit", 1))

        # Workdirectory wechseln
        os.chdir(self.plcworkdir)

        # PLC Thread konfigurieren
        self.plc = self._plcthread()

        # XMLRPC-Server Instantiieren und konfigurieren
        if self.xmlrpc >= 1:
            proginit.logger.debug("create xmlrpc server")
            self.xsrv = SimpleXMLRPCServer(
                (
                    "",
                    int(self.globalconfig["DEFAULT"].get("xmlrpcport", 55123))
                ),
                logRequests=False,
                allow_none=True
            )
            self.xsrv.register_introspection_functions()

            # XML Modus 1 Nur Logs lesen und PLC Programm neu starten
            self.xsrv.register_function(self.logr.get_applines, "get_applines")
            self.xsrv.register_function(self.logr.get_applog, "get_applog")
            self.xsrv.register_function(self.logr.get_plclines, "get_plclines")
            self.xsrv.register_function(self.logr.get_plclog, "get_plclog")
            self.xsrv.register_function(self.xml_plcexitcode, "plcexitcode")
            self.xsrv.register_function(self.xml_plcrunning, "plcrunning")
            self.xsrv.register_function(self.xml_plcstart, "plcstart")
            self.xsrv.register_function(self.xml_plcstop, "plcstop")
            self.xsrv.register_function(self.xml_reload, "reload")

            # XML Modus 2 Einstellungen lesen und Programm herunterladen
            if self.xmlrpc >= 2:
                self.xsrv.register_function(
                    self.xml_getconfig, "get_config")
                self.xsrv.register_function(
                    self.xml_getfilelist, "get_filelist")
                self.xsrv.register_function(
                    self.xml_getpictoryrsc, "get_pictoryrsc")
                self.xsrv.register_function(
                    self.xml_getprocimg, "get_procimg")
                self.xsrv.register_function(
                    self.xml_plcdownload, "plcdownload")

            # XML Modus 3 Programm und Konfiguration hochladen
            if self.xmlrpc >= 3:
                self.xsrv.register_function(
                    self.xml_plcupload, "plcupload")
                self.xsrv.register_function(
                    self.xml_plcuploadclean, "plcuploadclean")
                self.xsrv.register_function(
                    lambda: os.system(picontrolreset), "resetpicontrol")
                self.xsrv.register_function(
                    self.xml_setconfig, "set_config")
                self.xsrv.register_function(
                    self.xml_setpictoryrsc, "set_pictoryrsc")

            self.xsrv.register_function(lambda: pyloadverion, "version")
            self.xsrv.register_function(lambda: self.xmlrpc, "xmlmodus")
            proginit.logger.debug("created xmlrpc server")

        if pauseproc:
            proginit.logger.info(
                "start revpipyload after getting new config"
            )
            self.start()

    def _plcthread(self):
        """Konfiguriert den PLC-Thread fuer die Ausfuehrung.
        @returns: PLC-Thread Object or None"""
        th_plc = None

        if self.plcslave:
            # Slaveausfuehrung übergeben
            th_plc = RevPiSlave()
            th_plc.zeroonerror = self.zeroonerror
            th_plc.zeroonexit = self.zeroonexit

        else:
            # Prüfen ob Programm existiert
            if not os.path.exists(os.path.join(self.plcworkdir, self.plcprog)):
                proginit.logger.error("plc file does not exists {}".format(
                    os.path.join(self.plcworkdir, self.plcprog)
                ))
                return None

            proginit.logger.debug("create PLC watcher")
            th_plc = RevPiPlc(
                os.path.join(self.plcworkdir, self.plcprog),
                self.plcarguments,
                self.pythonver
            )
            th_plc.autoreload = self.autoreload
            th_plc.gid = int(self.globalconfig["DEFAULT"].get("plcgid", 65534))
            th_plc.uid = int(self.globalconfig["DEFAULT"].get("plcuid", 65534))
            th_plc.zeroonerror = self.zeroonerror
            th_plc.zeroonexit = self.zeroonexit
            proginit.logger.debug("created PLC watcher")

        return th_plc

    def _sigexit(self, signum, frame):
        """Signal handler to clean and exit program."""
        proginit.logger.debug("got exit signal")
        self.stop()

        # Programm aufräumen
        proginit.cleanup()

        proginit.logger.debug("end revpipyload program")

    def _sigloadconfig(self, signum, frame):
        """Signal handler to load configuration."""
        proginit.logger.debug("got reload config signal")
        self.evt_loadconfig.set()

    def _signewlogfile(self, signum, frame):
        """Signal handler to start new logfile."""
        proginit.logger.debug("got new logfile signal")

        # Logger neu konfigurieren
        proginit.configure()
        proginit.logger.warning("start new logfile: {}".format(asctime()))

        # stdout für revpipyplc
        if self.plc is not None:
            self.plc.newlogfile()

        # Logreader schließen
        self.logr.closeall()

    def packapp(self, mode="tar", pictory=False):
        """Erzeugt aus dem PLC-Programm ein TAR-File.

        @param mode: Packart 'tar' oder 'zip'
        @param pictory: piCtory Konfiguration mit einpacken
        @returns: Dateinamen des Archivs

        """
        filename = mktemp(suffix=".packed", prefix="plc")

        if mode == "zip":
            fh_pack = zipfile.ZipFile(filename, mode="w")
            wd = os.walk("./")
            try:
                for tup_dir in wd:
                    for file in tup_dir[2]:
                        arcname = os.path.join(
                            os.path.basename(self.plcworkdir),
                            tup_dir[0][2:],
                            file
                        )
                        fh_pack.write(
                            os.path.join(tup_dir[0], file), arcname=arcname
                        )
                if pictory:
                    fh_pack.write(configrsc, arcname="config.rsc")
            except:
                filename = ""
            finally:
                fh_pack.close()

        else:
            fh_pack = tarfile.open(
                name=filename, mode="w:gz", dereference=True)
            try:
                fh_pack.add(".", arcname=os.path.basename(self.plcworkdir))
                if pictory:
                    fh_pack.add(configrsc, arcname="config.rsc")
            except:
                filename = ""
            finally:
                fh_pack.close()

        return filename

    def start(self):
        """Start plcload and PLC python program."""
        proginit.logger.info("starting revpipyload")
        self._exit = False

        if self.xmlrpc >= 1:
            proginit.logger.info("start xmlrpc-server")
            self.tpe = futures.ThreadPoolExecutor(max_workers=1)
            self.tpe.submit(self.xsrv.serve_forever)

        if self.autostart:
            proginit.logger.debug("starting revpiplc-thread")
            if self.plc is not None:
                self.plc.start()

        while not self._exit \
                and not self.evt_loadconfig.is_set():
            self.evt_loadconfig.wait(1)

        if not self._exit:
            proginit.logger.info("exit python plc program to reload config")
            self._loadconfig()

    def stop(self):
        """Stop PLC python program and plcload."""
        proginit.logger.info("stopping revpipyload")
        self._exit = True

        if self.plc is not None and self.plc.is_alive():
            proginit.logger.debug("stopping revpiplc-thread")
            self.plc.stop()
            self.plc.join()

        if self.xmlrpc >= 1:
            proginit.logger.info("shutting down xmlrpc-server")
            self.xsrv.shutdown()
            self.tpe.shutdown()
            self.xsrv.server_close()

    def xml_getconfig(self):
        """Uebertraegt die RevPiPyLoad Konfiguration.
        @returns: dict() der Konfiguration"""
        proginit.logger.debug("xmlrpc call getconfig")
        dc = {}
        dc["autoreload"] = self.autoreload
        dc["autostart"] = self.autostart
        dc["plcworkdir"] = self.plcworkdir
        dc["plcprogram"] = self.plcprog
        dc["plcarguments"] = self.plcarguments
        dc["plcslave"] = self.plcslave
        dc["pythonversion"] = self.pythonver
        dc["xmlrpc"] = self.xmlrpc
        dc["xmlrpcport"] = \
            self.globalconfig["DEFAULT"].get("xmlrpcport", 55123)
        dc["zeroonerror"] = self.zeroonerror
        dc["zeroonexit"] = self.zeroonexit
        return dc

    def xml_getfilelist(self):
        """Uebertraegt die Dateiliste vom plcworkdir.
        @returns: list() mit Dateinamen"""
        proginit.logger.debug("xmlrpc call getfilelist")
        lst_file = []
        wd = os.walk("./")
        for tup_dir in wd:
            for file in tup_dir[2]:
                lst_file.append(os.path.join(tup_dir[0], file)[2:])
        return lst_file

    def xml_getpictoryrsc(self):
        """Gibt die config.rsc Datei von piCotry zurueck.
        @returns: xmlrpc.client.Binary()"""
        proginit.logger.debug("xmlrpc call getpictoryrsc")
        with open(configrsc, "rb") as fh:
            buff = fh.read()
        return Binary(buff)

    def xml_getprocimg(self):
        """Gibt die Rohdaten aus piControl0 zurueck.
        @returns: xmlrpc.client.Binary()"""
        proginit.logger.debug("xmlrpc call getprocimg")
        with open(procimg, "rb") as fh:
            buff = fh.read()
        return Binary(buff)

    def xml_plcdownload(self, mode="tar", pictory=False):
        """Uebertraegt ein Archiv vom plcworkdir.

        @param mode: Archivart 'tar' 'zip'
        @param pictory: piCtory Konfiguraiton mit einpacken
        @returns: Binary() mit Archivdatei

        """
        proginit.logger.debug("xmlrpc call plcdownload")

        # TODO: Daten blockweise übertragen

        file = self.packapp(mode, pictory)
        if os.path.exists(file):
            fh = open(file, "rb")
            xmldata = Binary(fh.read())
            fh.close()
            os.remove(file)
            return xmldata
        return Binary()

    def xml_plcexitcode(self):
        """Gibt den aktuellen exitcode vom PLC Programm zurueck.

        @returns: int() exitcode oder:
            -1 laeuft noch
            -2 Datei nicht gefunden
            -3 Lief nie

        """
        proginit.logger.debug("xmlrpc call plcexitcode")
        if self.plc is None:
            return -2
        elif self.plc.is_alive():
            return -1
        else:
            return -3 if self.plc.exitcode is None else self.plc.exitcode

    def xml_plcrunning(self):
        """Prueft ob das PLC Programm noch lauft.
        @returns: True, wenn das PLC Programm noch lauft"""
        proginit.logger.debug("xmlrpc call plcrunning")
        return False if self.plc is None else self.plc.is_alive()

    def xml_plcstart(self):
        """Startet das PLC Programm.

        @returns: int() Status:
            -1 Programm lauft noch
            -2 Datei nicht gefunden

        """
        proginit.logger.debug("xmlrpc call plcstart")
        if self.plc is not None and self.plc.is_alive():
            return -1
        else:
            self.plc = self._plcthread()
            if self.plc is None:
                return -2
            else:
                self.plc.start()
                return 0

    def xml_plcstop(self):
        """Stoppt das PLC Programm.

        @returns: int() Exitcode vom PLC Programm
            -1 PLC Programm lief nicht

        """
        proginit.logger.debug("xmlrpc call plcstop")
        if self.plc is not None and self.plc.is_alive():
            self.plc.stop()
            self.plc.join()
            return self.plc.exitcode
        else:
            return -1

    def xml_plcupload(self, filedata, filename):
        """Empfaengt Dateien fuer das PLC Programm.

        @param filedata: GZIP Binary data der datei
        @param filename: Name inkl. Unterverzeichnis der Datei
        @returns: Ture, wenn Datei erfolgreich gespeichert wurde

        """
        proginit.logger.debug("xmlrpc call plcupload")
        noerr = False

        if filedata is None or filename is None:
            return False

        # Absoluten Pfad prüfen
        dirname = os.path.join(self.plcworkdir, os.path.dirname(filename))
        if self.plcworkdir not in os.path.abspath(dirname):
            return False

        # Ordner erzeugen
        if not os.path.exists(dirname):
            os.makedirs(dirname)

        # Datei erzeugen
        try:
            fh = open(filename, "wb")
            fh.write(gzip.decompress(filedata.data))
            noerr = True
        finally:
            fh.close()

        return noerr

    def xml_plcuploadclean(self):
        """Loescht das gesamte plcworkdir Verzeichnis.
        @returns: True, wenn erfolgreich"""
        proginit.logger.debug("xmlrpc call plcuploadclean")
        try:
            rmtree(".", ignore_errors=True)
        except:
            return False
        return True

    def xml_reload(self):
        """Startet RevPiPyLoad neu und verwendet neue Konfiguraiton."""
        proginit.logger.debug("xmlrpc call reload")
        self.evt_loadconfig.set()

    def xml_setconfig(self, dc, loadnow=False):
        """Empfaengt die RevPiPyLoad Konfiguration.
        @returns: True, wenn erfolgreich angewendet"""
        proginit.logger.debug("xmlrpc call setconfig")
        keys = {
            "autoreload": "[01]",
            "autostart": "[01]",
            "plcprogram": ".+",
            "plcarguments": ".*",
            "plcslave": "[01]",
            "pythonversion": "[23]",
            "xmlrpc": "[0-3]",
            "xmlrpcport": "[0-9]{,5}",
            "zeroonerror": "[01]",
            "zeroonexit": "[01]"
        }

        # Werte übernehmen
        for key in keys:
            if key in dc:
                if rematch(keys[key], str(dc[key])) is None:
                    proginit.logger.error(
                        "got wrong setting '{}' with value '{}'".format(
                            key, dc[key]
                        )
                    )
                    return False
                self.globalconfig.set("DEFAULT", key, str(dc[key]))

        # conf-Datei schreiben
        fh = open(proginit.globalconffile, "w")
        self.globalconfig.write(fh)
        proginit.logger.info(
            "got new config and wrote it to {}".format(proginit.globalconffile)
        )

        if loadnow:
            # RevPiPyLoad neu konfigurieren
            self.evt_loadconfig.set()

        return True

    def xml_setpictoryrsc(self, filebytes, reset=False):
        """Schreibt die config.rsc Datei von piCotry.

        @param filebytes: xmlrpc.client.Binary()-Objekt
        @param reset: Reset piControl Device
        @returns: Statuscode:
            0 Alles erfolgreich
            -1 Kann JSON-Datei nicht laden
            -2 piCtory Elemente in JSON-Datei nicht gefunden
            -3 Konnte Konfiguraiton nicht schreiben
            Positive Zahl ist exitcode von piControlReset

        """
        proginit.logger.debug("xmlrpc call setpictoryrsc")

        # Datei als JSON laden
        try:
            jconfigrsc = jloads(filebytes.data.decode())
        except:
            return -1

        # Elemente prüfen
        lst_check = ["Devices", "Summary", "App"]
        for chk in lst_check:
            if chk not in jconfigrsc:
                return -2

        try:
            with open(configrsc, "wb") as fh:
                fh.write(filebytes.data)
        except:
            return -3
        else:
            if reset:
                return os.system(picontrolreset)
            else:
                return 0


if __name__ == "__main__":
    root = RevPiPyLoad()
    root.start()<|MERGE_RESOLUTION|>--- conflicted
+++ resolved
@@ -58,7 +58,6 @@
 picontrolreset = "/opt/KUNBUS/piControlReset"
 procimg = "/dev/piControl0"
 pyloadverion = "0.3.0"
-<<<<<<< HEAD
 
 
 def _zeroprocimg():
@@ -66,8 +65,6 @@
     if os.path.exists(procimg):
         f = open(procimg, "w+b", 0)
         f.write(bytes(4096))
-=======
->>>>>>> d3e155e2
 
 
 class LogReader():
