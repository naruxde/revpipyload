--- conflicted
+++ resolved
@@ -36,11 +36,7 @@
 import proginit
 import os
 import signal
-<<<<<<< HEAD
-=======
 import socket
-import subprocess
->>>>>>> f881e08c
 import tarfile
 import zipfile
 from concurrent import futures
@@ -49,26 +45,14 @@
 from re import match as rematch
 from shutil import rmtree
 from tempfile import mkstemp
-<<<<<<< HEAD
 from threading import Event
 from time import asctime
-from xmlrpc.client import Binary
-from xmlrpc.server import SimpleXMLRPCServer
-
-pyloadverion = "0.4.3"
-=======
-from threading import Thread, Event, Lock
-from time import sleep, asctime
 from timeit import default_timer
 from xmlrpc.client import Binary
 from xmlrpc.server import SimpleXMLRPCServer
 
-configrsc = None
-picontrolreset = "/opt/KUNBUS/piControlReset"
-procimg = "/dev/piControl0"
+pyloadverion = "0.4.3"
 pyloadverion = "0.5.0"
-rapcatalog = None
-
 re_ipacl = "(([\\d\\*]{1,3}\\.){3}[\\d\\*]{1,3},[0-1] ?)*"
 
 
@@ -105,376 +89,6 @@
         f = open(procimg, "w+b", 0)
         f.write(bytes(4096))
 
-
-class LogReader():
-
-    """Ermoeglicht den Zugriff auf die Logdateien.
-
-    Beinhaltet Funktionen fuer den Abruf der gesamten Logdatei fuer das
-    RevPiPyLoad-System und die Logdatei der PLC-Anwendung.
-
-    """
-
-    def __init__(self):
-        """Instantiiert LogReader-Klasse."""
-        self.fhapp = None
-        self.fhapplk = Lock()
-        self.fhplc = None
-        self.fhplclk = Lock()
-
-    def closeall(self):
-        """Fuehrt close auf File Handler durch."""
-        if self.fhapp is not None:
-            self.fhapp.close()
-        if self.fhplc is not None:
-            self.fhplc.close()
-
-    def load_applog(self, start, count):
-        """Uebertraegt Logdaten des PLC Programms Binaer.
-
-        @param start Startbyte
-        @param count Max. Byteanzahl zum uebertragen
-        @return Binary() der Logdatei
-
-        """
-        if not os.access(proginit.logapp, os.R_OK):
-            return Binary(b'\x16')  # 
-        elif start > os.path.getsize(proginit.logapp):
-            return Binary(b'\x19')  # 
-        else:
-            with self.fhapplk:
-                if self.fhapp is None or self.fhapp.closed:
-                    self.fhapp = open(proginit.logapp, "rb")
-
-                self.fhapp.seek(start)
-                return Binary(self.fhapp.read(count))
-
-    def load_plclog(self, start, count):
-        """Uebertraegt Logdaten des Loaders Binaer.
-
-        @param start Startbyte
-        @param count Max. Byteanzahl zum uebertragen
-        @return Binary() der Logdatei
-
-        """
-        if not os.access(proginit.logplc, os.R_OK):
-            return Binary(b'\x16')  # 
-        elif start > os.path.getsize(proginit.logplc):
-            return Binary(b'\x19')  # 
-        else:
-            with self.fhplclk:
-                if self.fhplc is None or self.fhplc.closed:
-                    self.fhplc = open(proginit.logplc, "rb")
-
-                self.fhplc.seek(start)
-                return Binary(self.fhplc.read(count))
-
-
-class PipeLogwriter(Thread):
-
-    """File PIPE fuer das Schreiben des APP Log.
-
-    Spezieller LogFile-Handler fuer die Ausgabe des subprocess fuer das Python
-    PLC Programm. Die Ausgabe kann nicht auf einen neuen FileHandler
-    umgeschrieben werden. Dadurch waere es nicht moeglich nach einem logrotate
-    die neue Datei zu verwenden. Ueber die PIPE wird dies umgangen.
-
-    """
-
-    def __init__(self, logfilename):
-        """Instantiiert PipeLogwriter-Klasse.
-        @param logfilename Dateiname fuer Logdatei"""
-        super().__init__()
-        self._exit = Event()
-        self._fh = None
-        self._lckfh = Lock()
-        self.logfile = logfilename
-
-        # Logdatei öffnen
-        self._fh = self._configurefh()
-
-        # Pipes öffnen
-        self._fdr, self.fdw = os.pipe()
-        proginit.logger.debug("pipe fd read: {} / write: {}".format(
-            self._fdr, self.fdw
-        ))
-
-    def __del__(self):
-        """Close file handler."""
-        if self._fh is not None:
-            self._fh.close()
-
-    def _configurefh(self):
-        """Konfiguriert den FileHandler fuer Ausgaben der PLCAPP.
-        @return FileHandler-Objekt"""
-        proginit.logger.debug("enter PipeLogwriter._configurefh()")
-
-        dirname = os.path.dirname(self.logfile)
-        proginit.logger.debug("dirname = {}".format(os.path.abspath(dirname)))
-
-        if os.access(dirname, os.R_OK | os.W_OK):
-            logfile = open(self.logfile, "a")
-        else:
-            raise RuntimeError("can not open logfile {}".format(self.logfile))
-
-        proginit.logger.debug("leave PipeLogwriter._configurefh()")
-        return logfile
-
-    def logline(self, message):
-        """Schreibt eine Zeile in die Logdatei oder stdout.
-        @param message Logzeile zum Schreiben"""
-        with self._lckfh:
-            self._fh.write("{}\n".format(message))
-            self._fh.flush()
-
-    def newlogfile(self):
-        """Konfiguriert den FileHandler auf eine neue Logdatei."""
-        proginit.logger.debug("enter RevPiPlc.newlogfile()")
-        with self._lckfh:
-            self._fh.close()
-            self._fh = self._configurefh()
-        proginit.logger.debug("leave RevPiPlc.newlogfile()")
-
-    def run(self):
-        """Prueft auf neue Logzeilen und schreibt diese."""
-        proginit.logger.debug("enter PipeLogwriter.run()")
-
-        fhread = os.fdopen(self._fdr)
-        while not self._exit.is_set():
-            line = fhread.readline()
-            self._lckfh.acquire()
-            try:
-                self._fh.write(line)
-                self._fh.flush()
-            except:
-                proginit.logger.exception("PipeLogwriter in write log line")
-            finally:
-                self._lckfh.release()
-        proginit.logger.debug("leave logreader pipe loop")
-
-        proginit.logger.debug("close all pipes")
-        os.close(self._fdr)
-        os.close(self.fdw)
-        proginit.logger.debug("closed all pipes")
-
-        proginit.logger.debug("leave PipeLogwriter.run()")
-
-    def stop(self):
-        """Beendetden Thread und die FileHandler werden geschlossen."""
-        proginit.logger.debug("enter PipeLogwriter.stop()")
-        self._exit.set()
-        self._lckfh.acquire()
-        try:
-            os.write(self.fdw, b"\n")
-        except:
-            pass
-        finally:
-            self._lckfh.release()
-
-        proginit.logger.debug("leave PipeLogwriter.stop()")
-
-
-class RevPiPlc(Thread):
-
-    """Verwaltet das PLC Python Programm.
-
-    Dieser Thread startet das PLC Python Programm und ueberwacht es. Sollte es
-    abstuerzen kann es automatisch neu gestartet werden. Die Ausgaben des
-    Programms werden in eine Logdatei umgeleitet, damit der Entwickler sein
-    Programm analysieren und debuggen kann.
-
-    """
-
-    def __init__(self, program, arguments, pversion):
-        """Instantiiert RevPiPlc-Klasse."""
-        super().__init__()
-        self.autoreload = False
-        self._arguments = arguments
-        self._evt_exit = Event()
-        self.exitcode = None
-        self.gid = 65534
-        self._plw = self._configureplw()
-        self._program = program
-        self._procplc = None
-        self._pversion = pversion
-        self.uid = 65534
-        self.zeroonerror = False
-        self.zeroonexit = False
-
-    def _configureplw(self):
-        """Konfiguriert den PipeLogwriter fuer Ausgaben der PLCAPP.
-        @return PipeLogwriter()"""
-        proginit.logger.debug("enter RevPiPlc._configureplw()")
-        logfile = None
-        if proginit.pargs.daemon:
-            if os.access(os.path.dirname(proginit.logapp), os.R_OK | os.W_OK):
-                logfile = proginit.logapp
-        elif proginit.pargs.logfile is not None:
-            logfile = proginit.pargs.logfile
-
-        if logfile is not None:
-            logfile = PipeLogwriter(logfile)
-
-        proginit.logger.debug("leave RevPiPlc._configureplw()")
-        return logfile
-
-    def _setuppopen(self):
-        """Setzt UID und GID fuer das PLC Programm."""
-        proginit.logger.info(
-            "set uid {} and gid {} for plc program".format(
-                self.uid, self.gid)
-            )
-        os.setgid(self.gid)
-        os.setuid(self.uid)
-
-    def _spopen(self, lst_proc):
-        """Startet das PLC Programm.
-        @param lst_proc Prozessliste
-        @return subprocess"""
-        proginit.logger.debug("enter RevPiPlc._spopen({})".format(lst_proc))
-        sp = subprocess.Popen(
-            lst_proc,
-            preexec_fn=self._setuppopen,
-            cwd=os.path.dirname(self._program),
-            bufsize=1,
-            stdout=sysstdout if self._plw is None else self._plw.fdw,
-            stderr=subprocess.STDOUT
-        )
-        proginit.logger.debug("leave RevPiPlc._spopen()")
-        return sp
-
-    def newlogfile(self):
-        """Konfiguriert die FileHandler auf neue Logdatei."""
-        proginit.logger.debug("enter RevPiPlc.newlogfile()")
-        if self._plw is not None:
-            self._plw.newlogfile()
-            self._plw.logline("-" * 55)
-            self._plw.logline("start new logfile: {}".format(asctime()))
-
-        proginit.logger.debug("leave RevPiPlc.newlogfile()")
-
-    def run(self):
-        """Fuehrt PLC-Programm aus und ueberwacht es."""
-        proginit.logger.debug("enter RevPiPlc.run()")
-        if self._pversion == 2:
-            lst_proc = shlex.split("/usr/bin/env python2 -u {} {}".format(
-                self._program, self._arguments
-            ))
-        else:
-            lst_proc = shlex.split("/usr/bin/env python3 -u {} {}".format(
-                self._program, self._arguments
-            ))
-
-        # Prozess erstellen
-        proginit.logger.info("start plc program {}".format(self._program))
-        self._procplc = self._spopen(lst_proc)
-
-        # LogWriter starten und Logausgaben schreiben
-        if self._plw is not None:
-            self._plw.logline("-" * 55)
-            self._plw.logline("plc: {} started: {}".format(
-                os.path.basename(self._program), asctime()
-            ))
-            self._plw.start()
-
-        while not self._evt_exit.is_set():
-
-            # Auswerten
-            self.exitcode = self._procplc.poll()
-
-            if self.exitcode is not None:
-                if self.exitcode > 0:
-                    # PLC Python Programm abgestürzt
-                    proginit.logger.error(
-                        "plc program crashed - exitcode: {}".format(
-                            self.exitcode
-                        )
-                    )
-                    if self.zeroonerror:
-                        _zeroprocimg()
-                        proginit.logger.warning(
-                            "set piControl0 to ZERO after PLC program error")
-
-                else:
-                    # PLC Python Programm sauber beendet
-                    proginit.logger.info("plc program did a clean exit")
-                    if self.zeroonexit:
-                        _zeroprocimg()
-                        proginit.logger.info(
-                            "set piControl0 to ZERO after PLC program returns "
-                            "clean exitcode")
-
-                if not self._evt_exit.is_set() and self.autoreload:
-                    # Prozess neu starten
-                    self._procplc = self._spopen(lst_proc)
-                    if self.exitcode == 0:
-                        proginit.logger.warning(
-                            "restart plc program after clean exit"
-                        )
-                    else:
-                        proginit.logger.warning(
-                            "restart plc program after crash"
-                        )
-                else:
-                    break
-
-            self._evt_exit.wait(1)
-
-        if self._plw is not None:
-            self._plw.logline("-" * 55)
-            self._plw.logline("plc: {} stopped: {}".format(
-                os.path.basename(self._program), asctime()
-            ))
-
-        proginit.logger.debug("leave RevPiPlc.run()")
-
-    def stop(self):
-        """Beendet PLC-Programm."""
-        proginit.logger.debug("enter RevPiPlc.stop()")
-        proginit.logger.info("stop revpiplc thread")
-        self._evt_exit.set()
-
-        # Prüfen ob es einen subprocess gibt
-        if self._procplc is None:
-            if self._plw is not None:
-                self._plw.stop()
-                self._plw.join()
-                proginit.logger.debug("log pipes successfully closed")
-
-            proginit.logger.debug("leave RevPiPlc.stop()")
-            return
-
-        # Prozess beenden
-        count = 0
-        proginit.logger.info("term plc program {}".format(self._program))
-        self._procplc.terminate()
-
-        while self._procplc.poll() is None and count < 10:
-            count += 1
-            proginit.logger.info(
-                "wait term plc program {} seconds".format(count * 0.5)
-            )
-            sleep(0.5)
-        if self._procplc.poll() is None:
-            proginit.logger.warning(
-                "can not term plc program {}".format(self._program)
-            )
-            self._procplc.kill()
-            proginit.logger.warning("killed plc program")
-
-        # Exitcode auswerten
-        self.exitcode = self._procplc.poll()
-        if self.zeroonexit and self.exitcode == 0 \
-                or self.zeroonerror and self.exitcode != 0:
-            _zeroprocimg()
-
-        if self._plw is not None:
-            self._plw.stop()
-            self._plw.join()
-            proginit.logger.debug("log pipes successfully closed")
-
-        proginit.logger.debug("leave RevPiPlc.stop()")
->>>>>>> f881e08c
 
 
 class RevPiSlave(Thread):
@@ -996,16 +610,11 @@
                 self.xsrv.register_function(
                     self.xml_plcuploadclean, "plcuploadclean")
                 self.xsrv.register_function(
-<<<<<<< HEAD
                     lambda: os.system(proginit.picontrolreset),
                     "resetpicontrol")
-=======
-                    self.xml_plcslavestart, "plcslavestart")
-                self.xsrv.register_function(
                     self.xml_plcslavestop, "plcslavestop")
                 self.xsrv.register_function(
                     lambda: os.system(picontrolreset), "resetpicontrol")
->>>>>>> f881e08c
                 self.xsrv.register_function(
                     self.xml_setconfig, "set_config")
                 self.xsrv.register_function(
