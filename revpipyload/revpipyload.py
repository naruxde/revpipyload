--- conflicted
+++ resolved
@@ -49,11 +49,6 @@
 from xmlrpc.client import Binary
 from xrpcserver import SaveXMLRPCServer
 
-<<<<<<< HEAD
-=======
-pyloadversion = "0.7.0"
-
->>>>>>> 5560cfb1
 
 class RevPiPyLoad():
 
