--- conflicted
+++ resolved
@@ -494,12 +494,7 @@
         dc["pythonversion"] = self.pythonver
         dc["rtlevel"] = self.rtlevel
         dc["xmlrpc"] = self.xmlrpc
-<<<<<<< HEAD
         dc["xmlrpcacl"] = self.xmlrpcacl
-        dc["xmlrpcport"] = \
-            self.globalconfig["DEFAULT"].get("xmlrpcport", 55239)
-=======
->>>>>>> fcec3df5
         dc["zeroonerror"] = self.zeroonerror
         dc["zeroonexit"] = self.zeroonexit
         return dc
@@ -673,11 +668,7 @@
             "pythonversion": "[23]",
             "rtlevel": "[0-2]",
             "xmlrpc": "[0-3]",
-<<<<<<< HEAD
             "xmlrpcacl": re_ipacl,
-            "xmlrpcport": "[0-9]{,5}",
-=======
->>>>>>> fcec3df5
             "zeroonerror": "[01]",
             "zeroonexit": "[01]"
         }
