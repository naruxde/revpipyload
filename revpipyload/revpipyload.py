--- conflicted
+++ resolved
@@ -819,13 +819,8 @@
 
     def _plcthread(self):
         """Konfiguriert den PLC-Thread fuer die Ausfuehrung.
-<<<<<<< HEAD
-        @returns: PLC-Thread Object or None"""
+        @return PLC-Thread Object or None"""
         th_plc = None
-=======
-        @return PLC-Thread Object or None"""
-        proginit.logger.debug("enter RevPiPyLoad._plcthread()")
->>>>>>> d247755c
 
         if self.plcslave:
             # Slaveausfuehrung übergeben
@@ -852,24 +847,8 @@
             th_plc.uid = int(self.globalconfig["DEFAULT"].get("plcuid", 65534))
             th_plc.zeroonerror = self.zeroonerror
             th_plc.zeroonexit = self.zeroonexit
-            proginit.logger.debug("created PLC watcher")
-
-<<<<<<< HEAD
-=======
-        proginit.logger.debug("create PLC watcher")
-        th_plc = RevPiPlc(
-            os.path.join(self.plcworkdir, self.plcprog),
-            self.plcarguments,
-            self.pythonver
-        )
-        th_plc.autoreload = self.autoreload
-        th_plc.gid = int(self.globalconfig["DEFAULT"].get("plcgid", 65534))
-        th_plc.uid = int(self.globalconfig["DEFAULT"].get("plcuid", 65534))
-        th_plc.zeroonerror = self.zeroonerror
-        th_plc.zeroonexit = self.zeroonexit
 
         proginit.logger.debug("leave RevPiPyLoad._plcthread()")
->>>>>>> d247755c
         return th_plc
 
     def _sigexit(self, signum, frame):
