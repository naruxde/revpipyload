--- conflicted
+++ resolved
@@ -220,18 +220,13 @@
 
         # Prozess beenden
         count = 0
-<<<<<<< HEAD
         proginit.logger.info("term plc program {0}".format(self._program))
-        self._procplc.terminate()
-=======
-        proginit.logger.info("term plc program {}".format(self._program))
         try:
             self._procplc.terminate()
         except ProcessLookupError:
             proginit.logger.error("plc program was terminated unexpectedly")
             proginit.logger.debug("leave RevPiPlc.stop()")
             return
->>>>>>> 5560cfb1
 
         while self._procplc.poll() is None and count < 10:
             count += 1
