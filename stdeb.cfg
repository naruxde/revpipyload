[DEFAULT]
Debian-Version: 1
<<<<<<< HEAD
Depends3: python3-revpimodio2 (>= 2.3.3)
=======
Depends3: python3-revpimodio2 (>= 2.4.0)
>>>>>>> 2bf3dce4
Package: revpipyload
Suite: stable<|MERGE_RESOLUTION|>--- conflicted
+++ resolved
@@ -1,9 +1,5 @@
 [DEFAULT]
 Debian-Version: 1
-<<<<<<< HEAD
-Depends3: python3-revpimodio2 (>= 2.3.3)
-=======
-Depends3: python3-revpimodio2 (>= 2.4.0)
->>>>>>> 2bf3dce4
+Depends3: python3-revpimodio2 (>= 2.4.1)
 Package: revpipyload
 Suite: stable