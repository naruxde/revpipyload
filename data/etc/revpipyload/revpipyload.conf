[DEFAULT]
autoreload = 1
autostart = 1
plcworkdir = /var/lib/revpipyload
plcprogram = program.py
<<<<<<< HEAD
plcarguments=
plcuid = 1000
plcgid = 1000
plcslave = 0
plcslaveacl =
plcslaveport = 55234
pythonversion = 3
xmlrpc = 0
xmlrpcacl =
xmlrpcport = 55123
=======
plcarguments =
plcuid = 1000
plcgid = 1000
plcslave = 0
pythonversion = 3
xmlrpc = 0
>>>>>>> 1a2944ef
zeroonerror = 0
zeroonexit = 0<|MERGE_RESOLUTION|>--- conflicted
+++ resolved
@@ -3,8 +3,7 @@
 autostart = 1
 plcworkdir = /var/lib/revpipyload
 plcprogram = program.py
-<<<<<<< HEAD
-plcarguments=
+plcarguments =
 plcuid = 1000
 plcgid = 1000
 plcslave = 0
@@ -13,14 +12,5 @@
 pythonversion = 3
 xmlrpc = 0
 xmlrpcacl =
-xmlrpcport = 55123
-=======
-plcarguments =
-plcuid = 1000
-plcgid = 1000
-plcslave = 0
-pythonversion = 3
-xmlrpc = 0
->>>>>>> 1a2944ef
 zeroonerror = 0
 zeroonexit = 0